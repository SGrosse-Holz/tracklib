from . import msd
from .msd import MSD # convenience
from . import vacf
from .vacf import VACF
from . import chi2
from . import kld
from . import kli
<<<<<<< HEAD
from . import neda
from . import plots
=======
from . import plots
from . import bild
>>>>>>> a303a171
<|MERGE_RESOLUTION|>--- conflicted
+++ resolved
@@ -5,10 +5,6 @@
 from . import chi2
 from . import kld
 from . import kli
-<<<<<<< HEAD
 from . import neda
 from . import plots
-=======
-from . import plots
-from . import bild
->>>>>>> a303a171
+from . import bild